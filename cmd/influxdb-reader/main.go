package main

import (
	"context"
	"fmt"
	"log"
	"os"

	influxdb2 "github.com/influxdata/influxdb-client-go/v2"
	"github.com/mainflux/mainflux/internal"
	authClient "github.com/mainflux/mainflux/internal/clients/grpc/auth"
	thingsClient "github.com/mainflux/mainflux/internal/clients/grpc/things"
	influxDBClient "github.com/mainflux/mainflux/internal/clients/influxdb"
	"github.com/mainflux/mainflux/internal/env"
	"github.com/mainflux/mainflux/internal/server"
	httpserver "github.com/mainflux/mainflux/internal/server/http"
	mflog "github.com/mainflux/mainflux/logger"
	"github.com/mainflux/mainflux/readers"
	"github.com/mainflux/mainflux/readers/api"
	"github.com/mainflux/mainflux/readers/influxdb"
	"golang.org/x/sync/errgroup"
)

const (
	svcName           = "influxdb-reader"
	envPrefix         = "MF_INFLUX_READER_"
	envPrefixHttp     = "MF_INFLUX_READER_HTTP_"
	envPrefixInfluxdb = "MF_INFLUXDB_"
	defSvcHttpPort    = "8180"
)

type config struct {
	LogLevel  string `env:"MF_INFLUX_READER_LOG_LEVEL"  envDefault:"info"`
	JaegerURL string `env:"MF_JAEGER_URL"               envDefault:"localhost:6831"`
}

func main() {
	ctx, cancel := context.WithCancel(context.Background())
	g, ctx := errgroup.WithContext(ctx)

	cfg := config{}
	if err := env.Parse(&cfg); err != nil {
		log.Fatalf("failed to load %s configuration : %s", svcName, err)
	}

	logger, err := mflog.New(os.Stdout, cfg.LogLevel)
	if err != nil {
		log.Fatalf("failed to init logger: %s", err)
	}

	tc, tcHandler, err := thingsClient.Setup(envPrefix, cfg.JaegerURL)
	if err != nil {
		logger.Fatal(err.Error())
	}
	defer tcHandler.Close()
	logger.Info("Successfully connected to things grpc server " + tcHandler.Secure())

	auth, authHandler, err := authClient.Setup(envPrefix, cfg.JaegerURL)
	if err != nil {
		logger.Fatal(err.Error())
	}
	defer authHandler.Close()
	logger.Info("Successfully connected to auth grpc server " + authHandler.Secure())

	influxDBConfig := influxDBClient.Config{}
	if err := env.Parse(&influxDBConfig, env.Options{Prefix: envPrefixInfluxdb}); err != nil {
		logger.Fatal(fmt.Sprintf("failed to load InfluxDB client configuration from environment variable : %s", err))
	}
	influxDBConfig.DBUrl = fmt.Sprintf("%s://%s:%s", influxDBConfig.Protocol, influxDBConfig.Host, influxDBConfig.Port)

	repocfg := influxdb.RepoConfig{
		Bucket: influxDBConfig.Bucket,
		Org:    influxDBConfig.Org,
	}

	client, err := influxDBClient.Connect(influxDBConfig)
	if err != nil {
		logger.Fatal(fmt.Sprintf("failed to connect to InfluxDB : %s", err))
	}
	defer client.Close()

	repo := newService(client, repocfg, logger)

	httpServerConfig := server.Config{Port: defSvcHttpPort}
	if err := env.Parse(&httpServerConfig, env.Options{Prefix: envPrefixHttp, AltPrefix: envPrefix}); err != nil {
		logger.Fatal(fmt.Sprintf("failed to load %s HTTP server configuration : %s", svcName, err))
	}
	hs := httpserver.New(ctx, cancel, svcName, httpServerConfig, api.MakeHandler(repo, tc, auth, svcName, logger), logger)

	g.Go(func() error {
		return hs.Start()
	})

	g.Go(func() error {
		return server.StopSignalHandler(ctx, cancel, logger, svcName, hs)
	})

	if err := g.Wait(); err != nil {
		logger.Error(fmt.Sprintf("InfluxDB reader service terminated: %s", err))
	}
}

<<<<<<< HEAD
func newService(client influxdb2.Client, repocfg influxdb.RepoConfig, logger logger.Logger) readers.MessageRepository {
	repo := influxdb.New(client, repocfg)
=======
func newService(client influxdata.Client, dbName string, logger mflog.Logger) readers.MessageRepository {
	repo := influxdb.New(client, dbName)
>>>>>>> a12698b5
	repo = api.LoggingMiddleware(repo, logger)
	counter, latency := internal.MakeMetrics("influxdb", "message_reader")
	repo = api.MetricsMiddleware(repo, counter, latency)

	return repo
}<|MERGE_RESOLUTION|>--- conflicted
+++ resolved
@@ -66,13 +66,6 @@
 	if err := env.Parse(&influxDBConfig, env.Options{Prefix: envPrefixInfluxdb}); err != nil {
 		logger.Fatal(fmt.Sprintf("failed to load InfluxDB client configuration from environment variable : %s", err))
 	}
-	influxDBConfig.DBUrl = fmt.Sprintf("%s://%s:%s", influxDBConfig.Protocol, influxDBConfig.Host, influxDBConfig.Port)
-
-	repocfg := influxdb.RepoConfig{
-		Bucket: influxDBConfig.Bucket,
-		Org:    influxDBConfig.Org,
-	}
-
 	client, err := influxDBClient.Connect(influxDBConfig)
 	if err != nil {
 		logger.Fatal(fmt.Sprintf("failed to connect to InfluxDB : %s", err))
@@ -100,13 +93,10 @@
 	}
 }
 
-<<<<<<< HEAD
 func newService(client influxdb2.Client, repocfg influxdb.RepoConfig, logger logger.Logger) readers.MessageRepository {
 	repo := influxdb.New(client, repocfg)
-=======
 func newService(client influxdata.Client, dbName string, logger mflog.Logger) readers.MessageRepository {
 	repo := influxdb.New(client, dbName)
->>>>>>> a12698b5
 	repo = api.LoggingMiddleware(repo, logger)
 	counter, latency := internal.MakeMetrics("influxdb", "message_reader")
 	repo = api.MetricsMiddleware(repo, counter, latency)
